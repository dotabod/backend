services:
  twitch-chat:
<<<<<<< HEAD
    platform: linux/arm64

=======
    image: "ghcr.io/dotabod/twitch-chat:v1.0"
>>>>>>> d9614fbb
    volumes:
      - ./packages/twitch/chat/src:/app/packages/twitch/chat/src

  twitch-events:
<<<<<<< HEAD
    platform: linux/arm64

=======
    image: "ghcr.io/dotabod/twitch-events:v1.0"
>>>>>>> d9614fbb
    volumes:
      - ./packages/twitch/events/src:/app/packages/twitch/events/src

  dota:
<<<<<<< HEAD
    platform: linux/arm64

=======
    image: "ghcr.io/dotabod/dota:v1.0"
>>>>>>> d9614fbb
    volumes:
      - ./packages/dota/src:/app/packages/dota/src
      - ./packages/dota/jest.config.ts:/app/packages/dota/jest.config.ts

  nginx:
    profiles:
      - donotstart

  mongodb:
    container_name: mongodb
    image: "mongo:latest"
    ports:
      - "27017:27017"
    volumes:
      - "mongodb_data:/data/db"
      - ./services/mongodb/src/init.js:/docker-entrypoint-initdb.d/init_mongo.js<|MERGE_RESOLUTION|>--- conflicted
+++ resolved
@@ -1,31 +1,19 @@
 services:
   twitch-chat:
-<<<<<<< HEAD
     platform: linux/arm64
-
-=======
-    image: "ghcr.io/dotabod/twitch-chat:v1.0"
->>>>>>> d9614fbb
+    image: "ghcr.io/dotabod/twitch-chat:v2.0"
     volumes:
       - ./packages/twitch/chat/src:/app/packages/twitch/chat/src
 
   twitch-events:
-<<<<<<< HEAD
     platform: linux/arm64
-
-=======
-    image: "ghcr.io/dotabod/twitch-events:v1.0"
->>>>>>> d9614fbb
+    image: "ghcr.io/dotabod/twitch-events:v2.0"
     volumes:
       - ./packages/twitch/events/src:/app/packages/twitch/events/src
 
   dota:
-<<<<<<< HEAD
     platform: linux/arm64
-
-=======
-    image: "ghcr.io/dotabod/dota:v1.0"
->>>>>>> d9614fbb
+    image: "ghcr.io/dotabod/dota:v2.0"
     volumes:
       - ./packages/dota/src:/app/packages/dota/src
       - ./packages/dota/jest.config.ts:/app/packages/dota/jest.config.ts
