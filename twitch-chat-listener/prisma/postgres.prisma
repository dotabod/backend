--- conflicted
+++ resolved
@@ -40,11 +40,8 @@
   steam32Id     Int?           @unique(map: "users_playerId_key")
   followers     Int?
   stream_delay  Int?           @default(0) @db.SmallInt
-<<<<<<< HEAD
-=======
   name          String         @unique(map: "users_username_key") @default("")
   emailVerified DateTime?
->>>>>>> 582ebbc8
   Account       Account?
   Bet           Bet[]
   settings      Setting[]
