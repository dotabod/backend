--- conflicted
+++ resolved
@@ -1,18 +1,12 @@
-<<<<<<< HEAD
-# Dotabod backend
-
-![Alt](https://repobeats.axiom.co/api/embed/943063b4aa73d534ab5d3c1a2f2406c1bf73ba1a.svg "Repobeats analytics image")
-=======
-# Dotabod backend
-
-### Setup guide
-
-1. Install `docker`
-1. Install `just` https://github.com/casey/just
-2. Setup a free supabase account https://app.supabase.com/
-3. Setup a free twitch dev app to get a client id & secret https://dev.twitch.tv/console/apps/
-4. `cp .env.example .env` and update the variables with supabase & twitch
-5. `just update` and you're ready to get started :)
-
-![Alt](https://repobeats.axiom.co/api/embed/943063b4aa73d534ab5d3c1a2f2406c1bf73ba1a.svg "Repobeats analytics image")
->>>>>>> ed2dc11f
+# Dotabod backend
+
+### Setup guide
+
+1. Install `docker`
+1. Install `just` https://github.com/casey/just
+2. Setup a free supabase account https://app.supabase.com/
+3. Setup a free twitch dev app to get a client id & secret https://dev.twitch.tv/console/apps/
+4. `cp .env.example .env` and update the variables with supabase & twitch
+5. `just update` and you're ready to get started :)
+
+![Alt](https://repobeats.axiom.co/api/embed/943063b4aa73d534ab5d3c1a2f2406c1bf73ba1a.svg "Repobeats analytics image")