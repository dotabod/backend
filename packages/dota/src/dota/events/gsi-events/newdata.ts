--- conflicted
+++ resolved
@@ -1,421 +1,224 @@
-<<<<<<< HEAD
-import { DBSettings, getValueOrDefault } from '@dotabod/settings'
-import { t } from 'i18next'
-
-import { steamSocket } from '../../../steam/ws.js'
-import { DelayedGames, Packet, SocketClient, validEventTypes } from '../../../types.js'
-import { logger } from '../../../utils/logger.js'
-import { events } from '../../globalEventEmitter.js'
-import { GSIHandler, redisClient } from '../../GSIHandler.js'
-import { checkPassiveMidas } from '../../lib/checkMidas.js'
-import { checkPassiveTp } from '../../lib/checkPassiveTp.js'
-import { calculateManaSaved } from '../../lib/checkTreadToggle.js'
-import { DelayedCommands } from '../../lib/DelayedCommands.js'
-import { isPlayingMatch } from '../../lib/isPlayingMatch.js'
-import { say } from '../../say.js'
-import eventHandler from '../EventHandler.js'
-import minimapParser from '../minimap/parser.js'
-import { server } from '../../index'
-import { GetLiveMatch } from '../../../stratz/livematch'
-
-function chatterMatchFound(client: SocketClient) {
-  if (!client.stream_online) return
-
-  const commands = DelayedCommands.filter((cmd) => getValueOrDefault(cmd.key, client.settings))
-
-  if (commands.length) {
-    say(
-      client,
-      t('matchFound', {
-        commandList: commands.map((c) => c.command).join(' · '),
-        lng: client.locale,
-      }),
-      {
-        chattersKey: 'commandsReady',
-        delay: false,
-      },
-    )
-  }
-}
-
-const steamServerLookupMap = new Set()
-const steamDelayDataLookupMap = new Set()
-
-// Runs every gametick
-async function saveMatchData(client: SocketClient) {
-  // This now waits for the bet to complete before checking match data
-  // Since match data is delayed it will run far fewer than before, when checking actual match id of an ingame match
-  // the matchid is saved when the hero is selected
-  const matchId = await redisClient.client.get(`${client.token}:matchId`)
-  if (!Number(matchId)) return
-
-  if (!client.steam32Id) return
-
-  // did we already come here before?
-  const res = await redisClient.client
-    .multi()
-    .get(`${matchId}:steamServerId`)
-    .get(`${matchId}:lobbyType`)
-    .exec()
-
-  const [steamServerId] = res
-  const [, lobbyType] = res
-
-  if (steamServerId && lobbyType) return
-
-  if (!steamServerId && !lobbyType) {
-    if (steamServerLookupMap.has(matchId)) return
-
-    const getDelayedDataPromise = new Promise<string>((resolve, reject) => {
-      steamSocket.emit('getUserSteamServer', client.steam32Id, (err: any, cards: any) => {
-        if (err) {
-          reject(err)
-        } else {
-          resolve(cards)
-        }
-      })
-    })
-
-    steamServerLookupMap.add(matchId)
-    const steamServerId = await getDelayedDataPromise
-    steamServerLookupMap.delete(matchId) // Remove the promise once it's resolved
-
-    if (!steamServerId) return
-    await redisClient.client.set(`${matchId}:steamServerId`, steamServerId.toString())
-  }
-
-  if (steamServerId && !lobbyType) {
-    if (steamDelayDataLookupMap.has(matchId)) return
-
-    steamDelayDataLookupMap.add(matchId)
-    const getDelayedDataPromise = new Promise<DelayedGames>((resolve, reject) => {
-      steamSocket.emit(
-        'getRealTimeStats',
-        {
-          match_id: matchId!,
-          refetchCards: true,
-          steam_server_id: steamServerId?.toString(),
-          token: client.token,
-        },
-        (err: any, data: DelayedGames) => {
-          if (err) {
-            reject(err)
-          } else {
-            resolve(data)
-          }
-        },
-      )
-    })
-
-    const delayedData = await getDelayedDataPromise
-    steamDelayDataLookupMap.delete(matchId)
-
-    if (!delayedData?.match.lobby_type) return
-    await redisClient.client.set(`${matchId}:lobbyType`, delayedData.match.lobby_type)
-    chatterMatchFound(client)
-  }
-}
-
-// Catch all
-eventHandler.registerEvent(`newdata`, {
-  handler: async (dotaClient: GSIHandler, data: Packet) => {
-    // New users who dont have a steamaccount saved yet
-    // This needs to run first so we have client.steamid on multiple acts
-    await dotaClient.updateSteam32Id()
-
-    // In case they connect to a game in progress and we missed the start event
-    await dotaClient.setupOBSBlockers(data.map?.game_state ?? '')
-
-    if (!isPlayingMatch(dotaClient.client.gsi)) return
-
-    // Everything below here requires an ongoing match, not a finished match
-    const hasWon =
-      dotaClient.client.gsi?.map?.win_team && dotaClient.client.gsi.map.win_team !== 'none'
-    if (hasWon) return
-
-    const winChanceEnabled = getValueOrDefault(
-      DBSettings.winProbabilityOverlay,
-      dotaClient.client.settings,
-    )
-    if (winChanceEnabled) {
-      const updateInterval = getValueOrDefault(
-        DBSettings.winProbabilityOverlayIntervalMinutes,
-        dotaClient.client.settings,
-      )
-
-      if (
-        dotaClient.client.gsi?.map?.clock_time &&
-        dotaClient.client.gsi?.map?.clock_time % (updateInterval * 60) === 0
-      ) {
-        const matchDetails = await GetLiveMatch(parseInt(dotaClient.client.gsi?.map?.matchid, 10))
-        const lastWinRate = matchDetails?.data.live.match?.liveWinRateValues.slice(-1).pop()
-        if (lastWinRate) {
-          server.io.to(dotaClient.client.token).emit('update-radiant-win-chance', {
-            value: lastWinRate?.winRate,
-            time: lastWinRate?.time * 60, // time in seconds
-          })
-          setTimeout(() => {
-            server.io.to(dotaClient.client.token).emit('update-radiant-win-chance', null)
-          }, 10 * 1000)
-        }
-      }
-    }
-
-    // only if they're in a match ^ and they're a beta tester
-    if (dotaClient.client.beta_tester && dotaClient.client.stream_online) {
-      const enabled = getValueOrDefault(DBSettings['minimap-blocker'], dotaClient.client.settings)
-      if (enabled) minimapParser.init(data, dotaClient.mapBlocker)
-    }
-
-    // Can't just !dotaClient.heroSlot because it can be 0
-    const purchaser = dotaClient.client.gsi?.items?.teleport0?.purchaser
-    const playingHeroSlot = Number(
-      await redisClient.client.get(`${dotaClient.client.token}:playingHeroSlot`),
-    )
-    if (!(playingHeroSlot >= 0) && typeof purchaser === 'number') {
-      await redisClient.client.set(`${dotaClient.client.token}:playingHeroSlot`, purchaser)
-      await saveMatchData(dotaClient.client)
-      return
-    }
-
-    const {
-      powerTreads: { enabled: treadsChatterEnabled },
-    } = getValueOrDefault(DBSettings.chatters, dotaClient.client.settings)
-    if (treadsChatterEnabled) {
-      try {
-        await calculateManaSaved(dotaClient)
-      } catch (e) {
-        logger.error('err calculateManaSaved', { e })
-      }
-    }
-
-    // saveMatchData checks and returns early if steam is found
-    await saveMatchData(dotaClient.client)
-
-    handleNewEvents(data, dotaClient)
-
-    await dotaClient.openBets(dotaClient.client)
-
-    await checkPassiveMidas(dotaClient.client)
-    await checkPassiveTp(dotaClient.client)
-  },
-})
-
-function handleNewEvents(data: Packet, dotaClient: GSIHandler) {
-  // Create a set for faster lookup of existing events
-  const existingEventsSet = new Set(dotaClient.events.map((e) => `${e.game_time}-${e.event_type}`))
-
-  // Filter new events
-  const newEvents = data.events?.filter(
-    ({ game_time, event_type }) => !existingEventsSet.has(`${game_time}-${event_type}`),
-  )
-
-  if (newEvents?.length) {
-    // Merge new and existing events
-    dotaClient.events = [...dotaClient.events, ...newEvents]
-
-    // Emit events and log if necessary
-    newEvents.forEach((event) => {
-      events.emit(`event:${event.event_type}`, event, dotaClient.client.token)
-      if (!validEventTypes.has(event.event_type)) {
-        logger.info('[NEWEVENT]', event)
-      }
-    })
-  }
-}
-=======
-import { t } from 'i18next'
-
-import { DBSettings, getValueOrDefault } from '../../../settings.js'
-import { steamSocket } from '../../../steam/ws.js'
-import { DelayedGames, Packet, SocketClient, validEventTypes } from '../../../types.js'
-import { logger } from '../../../utils/logger.js'
-import { events } from '../../globalEventEmitter.js'
-import { GSIHandler, redisClient } from '../../GSIHandler.js'
-import { checkPassiveMidas } from '../../lib/checkMidas.js'
-import { checkPassiveTp } from '../../lib/checkPassiveTp.js'
-import { calculateManaSaved } from '../../lib/checkTreadToggle.js'
-import { DelayedCommands } from '../../lib/DelayedCommands.js'
-import { isPlayingMatch } from '../../lib/isPlayingMatch.js'
-import { say } from '../../say.js'
-import eventHandler from '../EventHandler.js'
-import minimapParser from '../minimap/parser.js'
-
-function chatterMatchFound(client: SocketClient) {
-  if (!client.stream_online) return
-
-  const commands = DelayedCommands.filter((cmd) => getValueOrDefault(cmd.key, client.settings))
-
-  if (commands.length) {
-    say(
-      client,
-      t('matchFound', {
-        commandList: commands.map((c) => c.command).join(' · '),
-        lng: client.locale,
-      }),
-      {
-        chattersKey: 'commandsReady',
-        delay: false,
-      },
-    )
-  }
-}
-
-const steamServerLookupMap = new Set()
-const steamDelayDataLookupMap = new Set()
-
-// Runs every gametick
-async function saveMatchData(client: SocketClient) {
-  // This now waits for the bet to complete before checking match data
-  // Since match data is delayed it will run far fewer than before, when checking actual match id of an ingame match
-  // the matchid is saved when the hero is selected
-  const matchId = await redisClient.client.get(`${client.token}:matchId`)
-  if (!Number(matchId)) return
-
-  if (!client.steam32Id) return
-
-  // did we already come here before?
-  const res = await redisClient.client
-    .multi()
-    .get(`${matchId}:steamServerId`)
-    .get(`${matchId}:lobbyType`)
-    .exec()
-
-  const [steamServerId] = res
-  const [, lobbyType] = res
-
-  if (steamServerId && lobbyType) return
-
-  if (!steamServerId && !lobbyType) {
-    if (steamServerLookupMap.has(matchId)) return
-
-    const getDelayedDataPromise = new Promise<string>((resolve, reject) => {
-      steamSocket.emit('getUserSteamServer', client.steam32Id, (err: any, cards: any) => {
-        if (err) {
-          reject(err)
-        } else {
-          resolve(cards)
-        }
-      })
-    })
-
-    steamServerLookupMap.add(matchId)
-    const steamServerId = await getDelayedDataPromise
-    steamServerLookupMap.delete(matchId) // Remove the promise once it's resolved
-
-    if (!steamServerId) return
-    await redisClient.client.set(`${matchId}:steamServerId`, steamServerId.toString())
-  }
-
-  if (steamServerId && !lobbyType) {
-    if (steamDelayDataLookupMap.has(matchId)) return
-
-    steamDelayDataLookupMap.add(matchId)
-    const getDelayedDataPromise = new Promise<DelayedGames>((resolve, reject) => {
-      steamSocket.emit(
-        'getRealTimeStats',
-        {
-          match_id: matchId!,
-          refetchCards: true,
-          steam_server_id: steamServerId?.toString(),
-          token: client.token,
-        },
-        (err: any, data: DelayedGames) => {
-          if (err) {
-            reject(err)
-          } else {
-            resolve(data)
-          }
-        },
-      )
-    })
-
-    const delayedData = await getDelayedDataPromise
-    steamDelayDataLookupMap.delete(matchId)
-
-    if (!delayedData?.match.lobby_type) return
-    await redisClient.client.set(`${matchId}:lobbyType`, delayedData.match.lobby_type)
-    chatterMatchFound(client)
-  }
-}
-
-// Catch all
-eventHandler.registerEvent(`newdata`, {
-  handler: async (dotaClient: GSIHandler, data: Packet) => {
-    // New users who dont have a steamaccount saved yet
-    // This needs to run first so we have client.steamid on multiple acts
-    await dotaClient.updateSteam32Id()
-
-    // In case they connect to a game in progress and we missed the start event
-    await dotaClient.setupOBSBlockers(data.map?.game_state ?? '')
-
-    if (!isPlayingMatch(dotaClient.client.gsi)) return
-
-    // Everything below here requires an ongoing match, not a finished match
-    const hasWon =
-      dotaClient.client.gsi?.map?.win_team && dotaClient.client.gsi.map.win_team !== 'none'
-    if (hasWon) return
-
-    // only if they're in a match ^ and they're a beta tester
-    if (dotaClient.client.beta_tester && dotaClient.client.stream_online) {
-      const enabled = getValueOrDefault(DBSettings['minimap-blocker'], dotaClient.client.settings)
-      if (enabled) minimapParser.init(data, dotaClient.mapBlocker)
-    }
-
-    // Can't just !dotaClient.heroSlot because it can be 0
-    const purchaser = dotaClient.client.gsi?.items?.teleport0?.purchaser
-    const playingHeroSlot = Number(
-      await redisClient.client.get(`${dotaClient.client.token}:playingHeroSlot`),
-    )
-    if (!(playingHeroSlot >= 0) && typeof purchaser === 'number') {
-      await redisClient.client.set(`${dotaClient.client.token}:playingHeroSlot`, purchaser)
-      await saveMatchData(dotaClient.client)
-      return
-    }
-
-    const {
-      powerTreads: { enabled: treadsChatterEnabled },
-    } = getValueOrDefault(DBSettings.chatters, dotaClient.client.settings)
-    if (treadsChatterEnabled) {
-      try {
-        await calculateManaSaved(dotaClient)
-      } catch (e) {
-        logger.error('err calculateManaSaved', { e })
-      }
-    }
-
-    // saveMatchData checks and returns early if steam is found
-    await saveMatchData(dotaClient.client)
-
-    handleNewEvents(data, dotaClient)
-
-    await dotaClient.openBets(dotaClient.client)
-
-    await checkPassiveMidas(dotaClient.client)
-    await checkPassiveTp(dotaClient.client)
-  },
-})
-
-function handleNewEvents(data: Packet, dotaClient: GSIHandler) {
-  // Create a set for faster lookup of existing events
-  const existingEventsSet = new Set(dotaClient.events.map((e) => `${e.game_time}-${e.event_type}`))
-
-  // Filter new events
-  const newEvents = data.events?.filter(
-    ({ game_time, event_type }) => !existingEventsSet.has(`${game_time}-${event_type}`),
-  )
-
-  if (newEvents?.length) {
-    // Merge new and existing events
-    dotaClient.events = [...dotaClient.events, ...newEvents]
-
-    // Emit events and log if necessary
-    newEvents.forEach((event) => {
-      events.emit(`event:${event.event_type}`, event, dotaClient.client.token)
-      if (!validEventTypes.has(event.event_type)) {
-        logger.info('[NEWEVENT]', event)
-      }
-    })
-  }
-}
->>>>>>> 7ccebadb
+import { t } from 'i18next'
+
+import { DBSettings, getValueOrDefault } from '../../../settings.js'
+import { steamSocket } from '../../../steam/ws.js'
+import { GetLiveMatch } from '../../../stratz/livematch.js'
+import { DelayedGames, Packet, SocketClient, validEventTypes } from '../../../types.js'
+import { logger } from '../../../utils/logger.js'
+import { events } from '../../globalEventEmitter.js'
+import { GSIHandler, redisClient } from '../../GSIHandler.js'
+import { server } from '../../index.js'
+import { checkPassiveMidas } from '../../lib/checkMidas.js'
+import { checkPassiveTp } from '../../lib/checkPassiveTp.js'
+import { calculateManaSaved } from '../../lib/checkTreadToggle.js'
+import { DelayedCommands } from '../../lib/DelayedCommands.js'
+import { isPlayingMatch } from '../../lib/isPlayingMatch.js'
+import { say } from '../../say.js'
+import eventHandler from '../EventHandler.js'
+import minimapParser from '../minimap/parser.js'
+
+function chatterMatchFound(client: SocketClient) {
+  if (!client.stream_online) return
+
+  const commands = DelayedCommands.filter((cmd) => getValueOrDefault(cmd.key, client.settings))
+
+  if (commands.length) {
+    say(
+      client,
+      t('matchFound', {
+        commandList: commands.map((c) => c.command).join(' · '),
+        lng: client.locale,
+      }),
+      {
+        chattersKey: 'commandsReady',
+        delay: false,
+      },
+    )
+  }
+}
+
+const steamServerLookupMap = new Set()
+const steamDelayDataLookupMap = new Set()
+
+// Runs every gametick
+async function saveMatchData(client: SocketClient) {
+  // This now waits for the bet to complete before checking match data
+  // Since match data is delayed it will run far fewer than before, when checking actual match id of an ingame match
+  // the matchid is saved when the hero is selected
+  const matchId = await redisClient.client.get(`${client.token}:matchId`)
+  if (!Number(matchId)) return
+
+  if (!client.steam32Id) return
+
+  // did we already come here before?
+  const res = await redisClient.client
+    .multi()
+    .get(`${matchId}:steamServerId`)
+    .get(`${matchId}:lobbyType`)
+    .exec()
+
+  const [steamServerId] = res
+  const [, lobbyType] = res
+
+  if (steamServerId && lobbyType) return
+
+  if (!steamServerId && !lobbyType) {
+    if (steamServerLookupMap.has(matchId)) return
+
+    const getDelayedDataPromise = new Promise<string>((resolve, reject) => {
+      steamSocket.emit('getUserSteamServer', client.steam32Id, (err: any, cards: any) => {
+        if (err) {
+          reject(err)
+        } else {
+          resolve(cards)
+        }
+      })
+    })
+
+    steamServerLookupMap.add(matchId)
+    const steamServerId = await getDelayedDataPromise
+    steamServerLookupMap.delete(matchId) // Remove the promise once it's resolved
+
+    if (!steamServerId) return
+    await redisClient.client.set(`${matchId}:steamServerId`, steamServerId.toString())
+  }
+
+  if (steamServerId && !lobbyType) {
+    if (steamDelayDataLookupMap.has(matchId)) return
+
+    steamDelayDataLookupMap.add(matchId)
+    const getDelayedDataPromise = new Promise<DelayedGames>((resolve, reject) => {
+      steamSocket.emit(
+        'getRealTimeStats',
+        {
+          match_id: matchId!,
+          refetchCards: true,
+          steam_server_id: steamServerId?.toString(),
+          token: client.token,
+        },
+        (err: any, data: DelayedGames) => {
+          if (err) {
+            reject(err)
+          } else {
+            resolve(data)
+          }
+        },
+      )
+    })
+
+    const delayedData = await getDelayedDataPromise
+    steamDelayDataLookupMap.delete(matchId)
+
+    if (!delayedData?.match.lobby_type) return
+    await redisClient.client.set(`${matchId}:lobbyType`, delayedData.match.lobby_type)
+    chatterMatchFound(client)
+  }
+}
+
+// Catch all
+eventHandler.registerEvent(`newdata`, {
+  handler: async (dotaClient: GSIHandler, data: Packet) => {
+    // New users who dont have a steamaccount saved yet
+    // This needs to run first so we have client.steamid on multiple acts
+    await dotaClient.updateSteam32Id()
+
+    // In case they connect to a game in progress and we missed the start event
+    await dotaClient.setupOBSBlockers(data.map?.game_state ?? '')
+
+    if (!isPlayingMatch(dotaClient.client.gsi)) return
+
+    // Everything below here requires an ongoing match, not a finished match
+    const hasWon =
+      dotaClient.client.gsi?.map?.win_team && dotaClient.client.gsi.map.win_team !== 'none'
+    if (hasWon) return
+
+    const winChanceEnabled = getValueOrDefault(
+      DBSettings.winProbabilityOverlay,
+      dotaClient.client.settings,
+    )
+    if (winChanceEnabled) {
+      const updateInterval = getValueOrDefault(
+        DBSettings.winProbabilityOverlayIntervalMinutes,
+        dotaClient.client.settings,
+      )
+
+      if (
+        dotaClient.client.gsi?.map?.clock_time &&
+        dotaClient.client.gsi?.map?.clock_time % (updateInterval * 60) === 0
+      ) {
+        const matchDetails = await GetLiveMatch(parseInt(dotaClient.client.gsi?.map?.matchid, 10))
+        const lastWinRate = matchDetails?.data.live.match?.liveWinRateValues.slice(-1).pop()
+        if (lastWinRate) {
+          server.io.to(dotaClient.client.token).emit('update-radiant-win-chance', {
+            value: lastWinRate?.winRate,
+            time: lastWinRate?.time * 60, // time in seconds
+          })
+          setTimeout(() => {
+            server.io.to(dotaClient.client.token).emit('update-radiant-win-chance', null)
+          }, 10 * 1000)
+        }
+      }
+    }
+
+    // only if they're in a match ^ and they're a beta tester
+    if (dotaClient.client.beta_tester && dotaClient.client.stream_online) {
+      const enabled = getValueOrDefault(DBSettings['minimap-blocker'], dotaClient.client.settings)
+      if (enabled) minimapParser.init(data, dotaClient.mapBlocker)
+    }
+
+    // Can't just !dotaClient.heroSlot because it can be 0
+    const purchaser = dotaClient.client.gsi?.items?.teleport0?.purchaser
+    const playingHeroSlot = Number(
+      await redisClient.client.get(`${dotaClient.client.token}:playingHeroSlot`),
+    )
+    if (!(playingHeroSlot >= 0) && typeof purchaser === 'number') {
+      await redisClient.client.set(`${dotaClient.client.token}:playingHeroSlot`, purchaser)
+      await saveMatchData(dotaClient.client)
+      return
+    }
+
+    const {
+      powerTreads: { enabled: treadsChatterEnabled },
+    } = getValueOrDefault(DBSettings.chatters, dotaClient.client.settings)
+    if (treadsChatterEnabled) {
+      try {
+        await calculateManaSaved(dotaClient)
+      } catch (e) {
+        logger.error('err calculateManaSaved', { e })
+      }
+    }
+
+    // saveMatchData checks and returns early if steam is found
+    await saveMatchData(dotaClient.client)
+
+    handleNewEvents(data, dotaClient)
+
+    await dotaClient.openBets(dotaClient.client)
+
+    await checkPassiveMidas(dotaClient.client)
+    await checkPassiveTp(dotaClient.client)
+  },
+})
+
+function handleNewEvents(data: Packet, dotaClient: GSIHandler) {
+  // Create a set for faster lookup of existing events
+  const existingEventsSet = new Set(dotaClient.events.map((e) => `${e.game_time}-${e.event_type}`))
+
+  // Filter new events
+  const newEvents = data.events?.filter(
+    ({ game_time, event_type }) => !existingEventsSet.has(`${game_time}-${event_type}`),
+  )
+
+  if (newEvents?.length) {
+    // Merge new and existing events
+    dotaClient.events = [...dotaClient.events, ...newEvents]
+
+    // Emit events and log if necessary
+    newEvents.forEach((event) => {
+      events.emit(`event:${event.event_type}`, event, dotaClient.client.token)
+      if (!validEventTypes.has(event.event_type)) {
+        logger.info('[NEWEVENT]', event)
+      }
+    })
+  }
+}