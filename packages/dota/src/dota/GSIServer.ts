import fastifyCors from '@fastify/cors'
import fastify, { FastifyInstance } from 'fastify'
import { Server, Socket } from 'socket.io'

import getDBUser from '../db/getDBUser.js'
import Dota from '../steam/index.js'
import { logger } from '../utils/logger.js'
import { newData, processChanges } from './globalEventEmitter.js'
import { gsiHandlers } from './lib/consts.js'
import { validateToken } from './validateToken.js'

class GSIServer {
  io: Server
  dota: Dota
  server: FastifyInstance

  constructor() {
    logger.info('Starting GSI Server!')
    this.dota = Dota.getInstance()

    this.server = fastify()
    this.server.register(fastifyCors, {
      origin: ['http://localhost:3000', 'http://localhost:3001', 'https://dotabod.com'],
    })
    this.server.register(import('fastify-socket.io'), {
      cors: {
        origin: ['http://localhost:3000', 'http://localhost:3001', 'https://dotabod.com'],
        methods: ['GET', 'POST'],
      },
    })
    this.io = this.server.io
    this.server.register(import('@fastify/formbody'))

<<<<<<< HEAD
=======
    app.use(express.json({ limit: '1mb' }))
    app.use(express.urlencoded({ extended: true, limit: '1mb' }))

>>>>>>> 683d3bb6
    this.dota.dota2.on('ready', () => {
      logger.info('[SERVER] Connected to dota game coordinator')
      this.server.post('/', { preHandler: validateToken }, async (request, reply) => {
        await processChanges('previously')(request, reply)
        await processChanges('added')(request, reply)
        await newData(request, reply)
      })
    })

    // No main page
    this.server.get('/', (request, reply) => {
      reply.status(200).send({ status: 'ok' })
    })

    this.server.listen({ port: 5000 }, (err, address) => {
      if (err) throw err

      logger.info(`[GSI] Dota 2 GSI listening on ${address}`)
    })

    // IO auth & client setup so we can send this socket messages
    this.io.use((socket, next) => {
      const { token } = socket.handshake.auth

      getDBUser(token)
        .then((client) => {
          if (client?.token) {
            next()
            return
          }

          // logger.info('[GSI] io.use Error checking auth 58', { token, client })
          socket.disconnect()
          next(new Error('authentication error 58'))
        })
        .catch((e) => {
          logger.info('[GSI] io.use Error checking auth', { token, e })
          socket.disconnect()
          next(new Error('authentication error 62'))
        })
    })

    this.io.on('connection', async (socket: Socket) => {
      const { token } = socket.handshake.auth

      // Their own personal room, join first before emitting updates
      await socket.join(token)

      // TODO: should just send obs blockers regardless of blockcache somehow
      // This triggers a resend of obs blockers
      if (gsiHandlers.has(token)) {
        const handler = gsiHandlers.get(token)
        if (handler) {
          if (handler.client.gsi && handler.client.beta_tester) {
            handler.emitMinimapBlockerStatus()
          }
          handler.emitBadgeUpdate()
          handler.emitWLUpdate()
          handler.blockCache = null
        }
      }
    })
  }

  init() {
    return this
  }
}

export default GSIServer
<|MERGE_RESOLUTION|>--- conflicted
+++ resolved
@@ -1,109 +1,103 @@
-import fastifyCors from '@fastify/cors'
-import fastify, { FastifyInstance } from 'fastify'
-import { Server, Socket } from 'socket.io'
-
-import getDBUser from '../db/getDBUser.js'
-import Dota from '../steam/index.js'
-import { logger } from '../utils/logger.js'
-import { newData, processChanges } from './globalEventEmitter.js'
-import { gsiHandlers } from './lib/consts.js'
-import { validateToken } from './validateToken.js'
-
-class GSIServer {
-  io: Server
-  dota: Dota
-  server: FastifyInstance
-
-  constructor() {
-    logger.info('Starting GSI Server!')
-    this.dota = Dota.getInstance()
-
-    this.server = fastify()
-    this.server.register(fastifyCors, {
-      origin: ['http://localhost:3000', 'http://localhost:3001', 'https://dotabod.com'],
-    })
-    this.server.register(import('fastify-socket.io'), {
-      cors: {
-        origin: ['http://localhost:3000', 'http://localhost:3001', 'https://dotabod.com'],
-        methods: ['GET', 'POST'],
-      },
-    })
-    this.io = this.server.io
-    this.server.register(import('@fastify/formbody'))
-
-<<<<<<< HEAD
-=======
-    app.use(express.json({ limit: '1mb' }))
-    app.use(express.urlencoded({ extended: true, limit: '1mb' }))
-
->>>>>>> 683d3bb6
-    this.dota.dota2.on('ready', () => {
-      logger.info('[SERVER] Connected to dota game coordinator')
-      this.server.post('/', { preHandler: validateToken }, async (request, reply) => {
-        await processChanges('previously')(request, reply)
-        await processChanges('added')(request, reply)
-        await newData(request, reply)
-      })
-    })
-
-    // No main page
-    this.server.get('/', (request, reply) => {
-      reply.status(200).send({ status: 'ok' })
-    })
-
-    this.server.listen({ port: 5000 }, (err, address) => {
-      if (err) throw err
-
-      logger.info(`[GSI] Dota 2 GSI listening on ${address}`)
-    })
-
-    // IO auth & client setup so we can send this socket messages
-    this.io.use((socket, next) => {
-      const { token } = socket.handshake.auth
-
-      getDBUser(token)
-        .then((client) => {
-          if (client?.token) {
-            next()
-            return
-          }
-
-          // logger.info('[GSI] io.use Error checking auth 58', { token, client })
-          socket.disconnect()
-          next(new Error('authentication error 58'))
-        })
-        .catch((e) => {
-          logger.info('[GSI] io.use Error checking auth', { token, e })
-          socket.disconnect()
-          next(new Error('authentication error 62'))
-        })
-    })
-
-    this.io.on('connection', async (socket: Socket) => {
-      const { token } = socket.handshake.auth
-
-      // Their own personal room, join first before emitting updates
-      await socket.join(token)
-
-      // TODO: should just send obs blockers regardless of blockcache somehow
-      // This triggers a resend of obs blockers
-      if (gsiHandlers.has(token)) {
-        const handler = gsiHandlers.get(token)
-        if (handler) {
-          if (handler.client.gsi && handler.client.beta_tester) {
-            handler.emitMinimapBlockerStatus()
-          }
-          handler.emitBadgeUpdate()
-          handler.emitWLUpdate()
-          handler.blockCache = null
-        }
-      }
-    })
-  }
-
-  init() {
-    return this
-  }
-}
-
-export default GSIServer
+import fastifyCors from '@fastify/cors'
+import fastify, { FastifyInstance } from 'fastify'
+import { Server, Socket } from 'socket.io'
+
+import getDBUser from '../db/getDBUser.js'
+import Dota from '../steam/index.js'
+import { logger } from '../utils/logger.js'
+import { newData, processChanges } from './globalEventEmitter.js'
+import { gsiHandlers } from './lib/consts.js'
+import { validateToken } from './validateToken.js'
+
+class GSIServer {
+  io: Server
+  dota: Dota
+  server: FastifyInstance
+
+  constructor() {
+    logger.info('Starting GSI Server!')
+    this.dota = Dota.getInstance()
+
+    this.server = fastify()
+    this.server.register(fastifyCors, {
+      origin: ['http://localhost:3000', 'http://localhost:3001', 'https://dotabod.com'],
+    })
+    this.server.register(import('fastify-socket.io'), {
+      cors: {
+        origin: ['http://localhost:3000', 'http://localhost:3001', 'https://dotabod.com'],
+        methods: ['GET', 'POST'],
+      },
+    })
+    this.io = this.server.io
+    this.server.register(import('@fastify/formbody'))
+
+    this.dota.dota2.on('ready', () => {
+      logger.info('[SERVER] Connected to dota game coordinator')
+      this.server.post('/', { preHandler: validateToken }, async (request, reply) => {
+        await processChanges('previously')(request, reply)
+        await processChanges('added')(request, reply)
+        await newData(request, reply)
+      })
+    })
+
+    // No main page
+    this.server.get('/', (request, reply) => {
+      reply.status(200).send({ status: 'ok' })
+    })
+
+    this.server.listen({ port: 5000 }, (err, address) => {
+      if (err) throw err
+
+      logger.info(`[GSI] Dota 2 GSI listening on ${address}`)
+    })
+
+    // IO auth & client setup so we can send this socket messages
+    this.io.use((socket, next) => {
+      const { token } = socket.handshake.auth
+
+      getDBUser(token)
+        .then((client) => {
+          if (client?.token) {
+            next()
+            return
+          }
+
+          // logger.info('[GSI] io.use Error checking auth 58', { token, client })
+          socket.disconnect()
+          next(new Error('authentication error 58'))
+        })
+        .catch((e) => {
+          logger.info('[GSI] io.use Error checking auth', { token, e })
+          socket.disconnect()
+          next(new Error('authentication error 62'))
+        })
+    })
+
+    this.io.on('connection', async (socket: Socket) => {
+      const { token } = socket.handshake.auth
+
+      // Their own personal room, join first before emitting updates
+      await socket.join(token)
+
+      // TODO: should just send obs blockers regardless of blockcache somehow
+      // This triggers a resend of obs blockers
+      if (gsiHandlers.has(token)) {
+        const handler = gsiHandlers.get(token)
+        if (handler) {
+          if (handler.client.gsi && handler.client.beta_tester) {
+            handler.emitMinimapBlockerStatus()
+          }
+          handler.emitBadgeUpdate()
+          handler.emitWLUpdate()
+          handler.blockCache = null
+        }
+      }
+    })
+  }
+
+  init() {
+    return this
+  }
+}
+
+export default GSIServer