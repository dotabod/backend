--- conflicted
+++ resolved
@@ -7,20 +7,6 @@
 
 # Set build context and work directories
 ARG BUILD_CONTEXT
-<<<<<<< HEAD
-
-WORKDIR /app/$BUILD_CONTEXT
-COPY ./$BUILD_CONTEXT/package.json ./$BUILD_CONTEXT/yarn.lock* ./
-
-WORKDIR /app/packages/settings
-COPY ./packages/settings/package.json ./packages/settings/yarn.lock* ./
-
-WORKDIR /app/packages/prisma
-COPY ./packages/prisma/package.json ./packages/prisma/yarn.lock* ./
-
-# Yarn workspace root
-=======
->>>>>>> 9a6250f5
 WORKDIR /app
 
 # Copy just the relevant package.json and yarn.lock files
@@ -34,14 +20,9 @@
 
 #-------------------------
 
-<<<<<<< HEAD
-# Main workspace
-WORKDIR /app
-=======
 FROM base as builder
 
 # Copy source code and build configurations
->>>>>>> 9a6250f5
 COPY tsconfig.json ./
 COPY packages/settings/tsconfig.json packages/settings/
 COPY packages/settings/src packages/settings/src/
@@ -54,14 +35,7 @@
 
 #-------------------------
 
-<<<<<<< HEAD
-# dota package
-WORKDIR /app/$BUILD_CONTEXT
-COPY ./$BUILD_CONTEXT/tsconfig.json ./
-COPY ./$BUILD_CONTEXT/src ./src
-=======
 FROM node:16-alpine3.17 as prod
->>>>>>> 9a6250f5
 
 ARG BUILD_CONTEXT
 ARG NODE_ENV
